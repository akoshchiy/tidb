--- conflicted
+++ resolved
@@ -82,17 +82,10 @@
 	Meta() *model.TableInfo
 
 	// LockRow locks a row.
-<<<<<<< HEAD
-	LockRow(ctx context.Context, h int64) error
-
-	// Seek row with handle
-	Seek(ctx context.Context, handle int64) (kv.Iterator, error)
-=======
 	LockRow(ctx context.Context, h int64, forRead bool) error
 
 	// Seek returns the handle greater or equal to h.
 	Seek(ctx context.Context, h int64) (handle int64, found bool, err error)
->>>>>>> 060833e9
 }
 
 // TableFromMeta builds a table.Table from *model.TableInfo.
