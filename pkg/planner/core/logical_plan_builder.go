--- conflicted
+++ resolved
@@ -6545,8 +6545,7 @@
 				return nil, nil, plannererrors.ErrWrongArguments.GenWithStackByArgs(strings.ToLower(windowFunc.Name))
 			}
 			preArgs += len(windowFunc.Args)
-<<<<<<< HEAD
-			desc.WrapCastForAggArgs(b.ctx)
+			desc.WrapCastForAggArgs(b.ctx.GetExprCtx())
 
 			if windowFunc.Order != nil {
 				// trueArgs := aggFunc.Args[:len(aggFunc.Args)-1] // the last argument is SEPARATOR, remote it.
@@ -6573,9 +6572,6 @@
 				}
 			}
 			
-=======
-			desc.WrapCastForAggArgs(b.ctx.GetExprCtx())
->>>>>>> 6e22b8cb
 			descs = append(descs, desc)
 			windowMap[windowFunc] = schema.Len()
 			schema.Append(&expression.Column{
